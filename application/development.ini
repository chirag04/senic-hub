[uwsgi]
# sample snippet to run via uwsi, i.e.
# uwsgi --ini-paste development.ini
http = 0.0.0.0:6543
master = true
processes = 4
threads = 4
need-app = true

; example for running with waitress
[server:main]
use = egg:waitress#main
host = 0.0.0.0
port = 6543

; example to run with gunicorn and gevent
; [server:main]
; use = egg:gunicorn#main
; host = 0.0.0.0
; port = 6543
; workers = 4
; woker_class = gevent

[app:main]
use = egg:senic.nuimo_hub
pyramid.debug_authorization = false
pyramid.debug_notfound = false
pyramid.debug_routematch = false
pyramid.debug_templates = false
pyramid.reload_templates = true
pyramid.includes = pyramid_tm
debug = true
wifi_networks_path = /srv/nuimo_hub/data/wifi_networks.json
wifi_setup_flag_path = /srv/nuimo_hub/data/wifi_setup_required
wifi_adhoc_ssid = Senic Setup
nuimo_mac_address_filepath = /srv/nuimo_hub/data/nuimo_mac_address.txt
devices_path = /srv/nuimo_hub/data/devices.json
data_path = /srv/nuimo_hub/data
hass_config_path = /srv/nuimo_hass/data/configuration.yaml
hass_phue_config_path = /srv/nuimo_hass/data/phue.conf
nuimo_app_config_path = /srv/nuimo_app/data/nuimo_app.cfg
bluetooth_adapter_name = hci0
<<<<<<< HEAD
joined_wifi_path = /srv/nuimo_hub/data/joined_wifi.json

=======
# Specify a Nuimo MAC address if you want to on-board a specific one
#nuimo_mac_address = fc:52:6e:8e:87:06
>>>>>>> 0e4a9faa

[loggers]
keys = root, app

[handlers]
keys = console

[formatters]
keys = generic

[logger_root]
level = INFO
handlers = console

[logger_app]
level = DEBUG
handlers =
qualname = senic.nuimo_hub

[handler_console]
class = StreamHandler
args = (sys.stderr,)
level = NOTSET
formatter = generic

[formatter_generic]
format = %(asctime)s %(levelname)-5.5s [%(name)s] %(message)s
<|MERGE_RESOLUTION|>--- conflicted
+++ resolved
@@ -40,13 +40,10 @@
 hass_phue_config_path = /srv/nuimo_hass/data/phue.conf
 nuimo_app_config_path = /srv/nuimo_app/data/nuimo_app.cfg
 bluetooth_adapter_name = hci0
-<<<<<<< HEAD
 joined_wifi_path = /srv/nuimo_hub/data/joined_wifi.json
 
-=======
 # Specify a Nuimo MAC address if you want to on-board a specific one
 #nuimo_mac_address = fc:52:6e:8e:87:06
->>>>>>> 0e4a9faa
 
 [loggers]
 keys = root, app
